from urlparse import urlparse

from django.conf import settings

from cumulus.storage import SwiftclientStorage, SwiftclientStaticStorage


def _get_container_urls(swiftclient_storage):
    cdn_url = swiftclient_storage.container.cdn_uri
    ssl_url = swiftclient_storage.container.cdn_ssl_uri

<<<<<<< HEAD
=======
def _is_ssl_uri(uri):
    return urlparse(uri).scheme == 'https'

def _get_container_urls(cloudfiles_storage):
    cdn_url = cloudfiles_storage._get_container_url()
    ssl_url = cdn_url if _is_ssl_uri(cdn_url) else cloudfiles_storage.container.public_ssl_uri()
    
>>>>>>> 58843ec6
    return cdn_url, ssl_url


def cdn_url(request):
    """
    A context processor that exposes the full CDN URL in templates.
    """
    cdn_url, ssl_url = _get_container_urls(SwiftclientStorage())
    static_url = settings.STATIC_URL

    return {
        "CDN_URL": cdn_url + static_url,
        "CDN_SSL_URL": ssl_url + static_url,
    }


def static_cdn_url(request):
    """
    A context processor that exposes the full static CDN URL
    as static URL in templates.
    """
    cdn_url, ssl_url = _get_container_urls(SwiftclientStaticStorage())
    static_url = settings.STATIC_URL

    return {
        "STATIC_URL": cdn_url + static_url,
        "STATIC_SSL_URL": ssl_url + static_url,
        "LOCAL_STATIC_URL": static_url,
    }<|MERGE_RESOLUTION|>--- conflicted
+++ resolved
@@ -4,21 +4,13 @@
 
 from cumulus.storage import SwiftclientStorage, SwiftclientStaticStorage
 
+def _is_ssl_uri(uri):
+    return urlparse(uri).scheme == 'https'
 
 def _get_container_urls(swiftclient_storage):
     cdn_url = swiftclient_storage.container.cdn_uri
     ssl_url = swiftclient_storage.container.cdn_ssl_uri
 
-<<<<<<< HEAD
-=======
-def _is_ssl_uri(uri):
-    return urlparse(uri).scheme == 'https'
-
-def _get_container_urls(cloudfiles_storage):
-    cdn_url = cloudfiles_storage._get_container_url()
-    ssl_url = cdn_url if _is_ssl_uri(cdn_url) else cloudfiles_storage.container.public_ssl_uri()
-    
->>>>>>> 58843ec6
     return cdn_url, ssl_url
 
 
