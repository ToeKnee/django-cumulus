--- conflicted
+++ resolved
@@ -1,11 +1,7 @@
 import mimetypes
 import pyrax
 import re
-<<<<<<< HEAD
 import swiftclient
-=======
-import hashlib
->>>>>>> 58843ec6
 from gzip import GzipFile
 from StringIO import StringIO
 
@@ -61,7 +57,6 @@
     auth_url = CUMULUS["AUTH_URL"]
     region = CUMULUS["REGION"]
     connection_kwargs = {}
-<<<<<<< HEAD
     container_name = CUMULUS["CONTAINER"]
     use_snet = CUMULUS["SERVICENET"]
     username = CUMULUS["USERNAME"]
@@ -70,18 +65,7 @@
     use_pyrax = CUMULUS["USE_PYRAX"]
 
     def __init__(self, username=None, api_key=None, container=None,
-                 connection_kwargs=None):
-=======
-    container_name = CUMULUS['CONTAINER']
-    timeout = CUMULUS['TIMEOUT']
-    use_servicenet = CUMULUS['SERVICENET']
-    username = CUMULUS['USERNAME']
-    ttl = CUMULUS['TTL']
-    use_ssl = CUMULUS['USE_SSL']
-
-    def __init__(self, username=None, api_key=None, container=None, timeout=None,
                  connection_kwargs=None, container_uri=None):
->>>>>>> 58843ec6
         """
         Initializes the settings for the connection and container.
         """
@@ -93,17 +77,9 @@
             self.container_name = container
         if connection_kwargs is not None:
             self.connection_kwargs = connection_kwargs
-<<<<<<< HEAD
         # connect
         if CUMULUS["USE_PYRAX"]:
             pyrax.set_credentials(self.username, self.api_key)
-=======
-
-        if container_uri is not None:
-            self._container_public_uri = container_uri
-        elif 'CONTAINER_URI' in CUMULUS:
-            self._container_public_uri = CUMULUS['CONTAINER_URI']
->>>>>>> 58843ec6
 
     def __getstate__(self):
         """
@@ -199,20 +175,16 @@
         Uses the Swiftclient service to write ``content`` to a remote
         file (called ``name``).
         """
-<<<<<<< HEAD
         # Checks if the content_type is already set.
         # Otherwise uses the mimetypes library to guess.
         if hasattr(content.file, "content_type"):
             content_type = content.file.content_type
-        else:
-            mime_type, encoding = mimetypes.guess_type(name)
             content_type = mime_type
 
         headers = {"Content-Type": content_type}
 
         # gzip the file if its of the right content type
         if content_type in CUMULUS.get("GZIP_CONTENT_TYPES", []):
-            content = get_gzipped_contents(content)
             headers["Content-Encoding"] = "gzip"
 
         if CUMULUS["USE_PYRAX"]:
@@ -226,51 +198,6 @@
             self.connection.put_object(self.container_name, name,
                                        content, headers=headers)
 
-=======
-        (path, last) = os.path.split(name)
- 
-        # Avoid infinite loop if path is '/'
-        if path and path != '/':
-            try:
-                self.container.get_object(path)
-            except NoSuchObject:
-                self._save(path, CloudStorageDirectory(path))
-
-        content.open()
-        cloud_obj = self.container.create_object(name)
-        
-        # If the objects has a hash, it already exists. The hash is md5 of
-        # the content. If the hash has not changed, do not send the file over
-        # again.
-        upload = True
-        if cloud_obj.etag:
-            if cloud_obj.etag == cloud_obj.compute_md5sum(content.file):
-                upload = False
-
-        if upload:
-            # If the content type is available, pass it in directly rather than
-            # getting the cloud object to try to guess.
-            if hasattr(content.file, 'content_type'):
-                cloud_obj.content_type = content.file.content_type
-            elif hasattr(content, 'content_type'):
-                cloud_obj.content_type = content.content_type
-            else:
-                mime_type, encoding = mimetypes.guess_type(name)
-                cloud_obj.content_type = mime_type
-            # gzip the file if its of the right content type
-            if cloud_obj.content_type in CUMULUS.get('GZIP_CONTENT_TYPES', []):
-                content = get_gzipped_contents(content)
-                cloud_obj.headers['Content-Encoding'] = 'gzip'
-            # set file size
-            if hasattr(content.file, 'size'):
-                cloud_obj.size = content.file.size
-            else:
-                cloud_obj.size = content.size
-            cloud_obj.send(content)
-
-        content.close()
-        sync_headers(cloud_obj)
->>>>>>> 58843ec6
         return name
 
     def delete(self, name):
